from functools import wraps

from python2latex import TexObject, TexCommand, build


class begin(TexCommand):
    """
    'begin' tex command wrapper.
    """

    def __init__(self, environment, *parameters, options=list(), options_pos='second', **kwoptions):
        return super().__init__('begin',
                                environment,
                                *parameters,
                                options=options,
                                options_pos=options_pos,
                                **kwoptions)


class end(TexCommand):
    """
    'end' tex command wrapper.
    """

    def __init__(self, environment):
        return super().__init__('end', environment)


class Label(TexCommand):
    """
    'label' tex command wrapper.
    """

    def __init__(self, label, prefix=None):
        self.label = label
        self.prefix = prefix
        return super().__init__('label')

    def build(self):
        prefix = f'{self.prefix}:' if self.prefix else ''
        if self.label:
            self.parameters = (prefix + self.label, )
            return super().build()
        else:
            return ''


class TexEnvironment(TexObject):
    r"""
    Implements a basic TexEnvironment as
    \begin{env}
        ...
    \end{env}

    Allows recursive use of environment inside others.
    Add new environments with the method 'new' and add standard text with 'add_text'.
    Add LaTeX packages needed for this environment with 'add_package'.
    """
<<<<<<< HEAD
    def __init__(self, env_name, *parameters, options=(), star_env=False, label='', label_pos='top', **kwoptions):
=======

    def __init__(self, env_name, *parameters, options=(), label='', label_pos='top', **kwoptions):
>>>>>>> de7f9a3d
        """
        Args:
            env_name (str): Name of the environment.
            parameters (tuple of str): Parameters of the environment, appended inside curly braces {}.
<<<<<<< HEAD
            options (str or tuple of str): Options to pass to the environment, appended inside brackets [].
            star_env (bool): Whether or not the environment should be starred or not.
=======
            options (Union[Tuple[str], str, TexObject]): Options to pass to the environment, appended inside brackets
            [].
>>>>>>> de7f9a3d
            label (str): Label of the environment if needed.
            label_pos (str, either 'top' or 'bottom'): Position of the label inside the object. If 'top', will be at
            the end of the head, else if 'bottom', will be at the top of the tail.
        """
        super().__init__(env_name)
        if star_env:
            env_name += '*'
        self.head = begin(env_name, *parameters, options=options, **kwoptions)
        self.tail = end(env_name)
        self.body = []

        self.parameters = self.head.parameters
        self.options = self.head.options
        self.kwoptions = self.head.kwoptions

        self.label_pos = label_pos
        self._label = Label(label, env_name)
        self.label = self._label.label

    def add_text(self, text):
        """
        Adds text (or a tex command) as a string or another TexObject to be appended.

        Args:
            text (Union[str, TexObject]): Text to add.
        """
        self.append(text)

    def append(self, text):
        """
        Adds text (or a tex command) as a string or another TexObject to be appended.

        Args:
            text (Union[str, TexObject]): Text to add.
        """
        self.body.append(text)

    def __iadd__(self, other):
        self.append(other)
        return self

    def new(self, obj):
        """
        Appends a new object to the current object then returns it.
        Args:
            obj (TexObject or subclasses): object to append to the current object.

        Returns obj.
        """
        self.body.append(obj)
        return obj

    def __contains__(self, value):
        return value in self.body

    def bind(self, *clss):
        """
        Binds the classes so that any new instances will automatically be appended to the body of the current
        environment. Note that the binded classes are new classes and the original classes are left unchanged.

        Usage example:
        >>> from python2latex import Document, Section
        >>> doc = Document('Title')
        >>> section = doc.bind(Section)
        >>> sec1 = section('Section 1')
        >>> sec1.append("All sections created with ``section'' will automatically be appended to the doc")
        >>> sec2 = section('Section 2')
        >>> sec2.append("sec2 is also automatically appended to the doc!")
        >>> doc.build()

        Args:
            clss (tuple of uninstanciated classes): Classes to bind to the current environment.

        Returns a binded class or a tuple of binded classes.
        """
        binded_clss = tuple(self._bind(cls) for cls in clss)
        return binded_clss[0] if len(binded_clss) == 1 else binded_clss

    def _bind(self, cls_to_bind):
        class BindedCls(cls_to_bind):
            @wraps(cls_to_bind.__new__)
            def __new__(cls, *args, **kwargs):
                instance = cls_to_bind.__new__(cls)
                self.append(instance)
                return instance

        BindedCls.__name__ = 'Binded' + cls_to_bind.__name__
        BindedCls.__qualname__ = 'Binded' + cls_to_bind.__qualname__
        BindedCls.__doc__ = f"\tThis is a {cls_to_bind.__name__} object binded to {repr(self)}. Each time an " \
                            f"instance is created, it is appended to the body of {repr(self)}. " \
                            f"Everything else is identical.\n\n" + str(cls_to_bind.__doc__)
        return BindedCls

    def build(self):
        """
        Builds recursively the environments of the body and converts it to .tex.
        Returns the .tex string of the file.
        """
        tex = [self.head]

        if self.label_pos == 'top':
            tex.append(self._label)

        tex.append(self.build_body())

        if self.label_pos == 'bottom':
            tex.append(self._label)

        tex.append(self.tail)

        tex = [build(part, self) for part in tex]
        return '\n'.join([part for part in tex if part])

    def build_body(self):
        return '\n'.join([build(line, self) for line in self.body])<|MERGE_RESOLUTION|>--- conflicted
+++ resolved
@@ -56,26 +56,15 @@
     Add new environments with the method 'new' and add standard text with 'add_text'.
     Add LaTeX packages needed for this environment with 'add_package'.
     """
-<<<<<<< HEAD
     def __init__(self, env_name, *parameters, options=(), star_env=False, label='', label_pos='top', **kwoptions):
-=======
-
-    def __init__(self, env_name, *parameters, options=(), label='', label_pos='top', **kwoptions):
->>>>>>> de7f9a3d
         """
         Args:
             env_name (str): Name of the environment.
-            parameters (tuple of str): Parameters of the environment, appended inside curly braces {}.
-<<<<<<< HEAD
-            options (str or tuple of str): Options to pass to the environment, appended inside brackets [].
+            parameters (Tuple[str]): Parameters of the environment, appended inside curly braces {}.
+            options (Tuple[Union[str, TexObject]]): Options to pass to the environment, appended inside brackets [].
             star_env (bool): Whether or not the environment should be starred or not.
-=======
-            options (Union[Tuple[str], str, TexObject]): Options to pass to the environment, appended inside brackets
-            [].
->>>>>>> de7f9a3d
             label (str): Label of the environment if needed.
-            label_pos (str, either 'top' or 'bottom'): Position of the label inside the object. If 'top', will be at
-            the end of the head, else if 'bottom', will be at the top of the tail.
+            label_pos (str, either 'top' or 'bottom'): Position of the label inside the object. If 'top', will be at the end of the head, else if 'bottom', will be at the top of the tail.
         """
         super().__init__(env_name)
         if star_env:
