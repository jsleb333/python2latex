--- conflicted
+++ resolved
@@ -2,11 +2,8 @@
 from .document import Document, Section, Subsection
 from .floating_environment import FloatingFigure, FloatingTable, FloatingEnvironmentMixin
 from .plot import Plot, LinePlot, MatrixPlot
-<<<<<<< HEAD
 from .color import Color
 from .template import Template
-=======
 from .table import Table
 from .tex_base import *
-from .tex_environment import TexEnvironment
->>>>>>> de7f9a3d
+from .tex_environment import TexEnvironment