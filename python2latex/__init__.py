--- conflicted
+++ resolved
@@ -1,12 +1,8 @@
 # Basics must be loaded first
 from .tex_base import *
-<<<<<<< HEAD
 from .tex_environment import TexEnvironment, Label
-=======
-from .tex_environment import TexEnvironment
 
 # Other features
->>>>>>> d030efd9
 from .document import Document, Section, Subsection
 from .color import Color
 from .floating_environment import FloatingFigure, FloatingTable, FloatingEnvironmentMixin
