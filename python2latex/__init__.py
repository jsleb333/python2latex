<<<<<<< HEAD
from .tex_base import *
from .tex_environment import TexEnvironment
=======
# Basics must be loaded first
from .tex_base import *
from .tex_environment import TexEnvironment

# Other features
>>>>>>> 7ccdc36a
from .document import Document, Section, Subsection
from .color import Color
from .floating_environment import FloatingFigure, FloatingTable, FloatingEnvironmentMixin
from .plot import Plot, LinePlot, MatrixPlot
<<<<<<< HEAD
from .template import Template
=======
>>>>>>> 7ccdc36a
from .table import Table<|MERGE_RESOLUTION|>--- conflicted
+++ resolved
@@ -1,19 +1,11 @@
-<<<<<<< HEAD
-from .tex_base import *
-from .tex_environment import TexEnvironment
-=======
 # Basics must be loaded first
 from .tex_base import *
 from .tex_environment import TexEnvironment
 
 # Other features
->>>>>>> 7ccdc36a
 from .document import Document, Section, Subsection
 from .color import Color
 from .floating_environment import FloatingFigure, FloatingTable, FloatingEnvironmentMixin
 from .plot import Plot, LinePlot, MatrixPlot
-<<<<<<< HEAD
 from .template import Template
-=======
->>>>>>> 7ccdc36a
 from .table import Table