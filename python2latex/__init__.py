--- conflicted
+++ resolved
@@ -3,11 +3,6 @@
 from .document import Document, Section, Subsection
 from .floating_environment import FloatingFigure, FloatingTable, FloatingEnvironmentMixin
 from .table import Table
-<<<<<<< HEAD
-from .plot import Plot
-from .color import Color
-from .tikzpicture import *
-=======
 from .plot import Plot, LinePlot, MatrixPlot
 from .color import Color
->>>>>>> 58bed996
+from .tikzpicture import *