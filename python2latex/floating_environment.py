--- conflicted
+++ resolved
@@ -19,19 +19,15 @@
     """
     LaTeX floating environment. This should be inherited.
     """
-<<<<<<< HEAD
-    
-    def __init__(self, env_name, star_env=False, position='h!', label='', caption='', caption_pos='bottom', caption_space='0pt', centered=True):
-=======
     def __init__(self,
                  env_name,
                  star_env=False,
                  position='h!',
                  label='',
-                 label_pos='bottom',
                  caption='',
+                 caption_pos='bottom',
+                 caption_space='0pt',
                  centered=True):
->>>>>>> d030efd9
         """
         Args:
             position (str, combination of 'h', 't', 'b', with optional '!'): Position of the float environment. Default is 't'. Combinaisons of letters allow more flexibility.
@@ -42,20 +38,15 @@
             caption_space (str, valid TeX length): Space between the caption and the object in the floating environment. Can be any valid TeX length.
             centered (bool): Whether to center the environment or not.
         """
-<<<<<<< HEAD
-        super().__init__(env_name=env_name, star_env=star_env, options=position, label=label)
-=======
         super().__init__(env_name=env_name,
                          star_env=star_env,
                          options=position,
-                         label=label,
-                         label_pos=label_pos)
->>>>>>> d030efd9
+                         label=label)
         self.caption = caption
         self.caption_pos = caption_pos
         self.caption_space = caption_space
         self.centered = centered
-        
+
     def build(self):
         """
         Builds recursively the environments of the body and converts it to .tex.
@@ -68,13 +59,13 @@
         if self.caption:
             caption = Caption(self.caption)
             space = TexCommand('vspace', self.caption_space)
-            
+
             if self.caption_pos == 'top':
                 self.body = [caption, self._label, space] + self.body
-            
+
             if self.caption_pos == 'bottom':
                 self.body += [space, caption, self._label]
-                
+
         return super.build()
 
 
