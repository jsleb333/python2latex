--- conflicted
+++ resolved
@@ -25,18 +25,11 @@
             ''')
 
     def test_floating_environment_with_options(self):
-<<<<<<< HEAD
         env = _FloatingEnvironment('with_options', star_env=True, position='t', centered=False)
         assert env.build() == cleandoc(
             r'''
             \begin{with_options*}[t]
             \end{with_options*}
-=======
-        env = _FloatingEnvironment('with_options', position='t', centered=False)
-        assert env.build() == cleandoc(r'''
-            \begin{with_options}[t]
-            \end{with_options}
->>>>>>> de7f9a3d
             ''')
 
     def test_floating_environment_with_caption(self):
