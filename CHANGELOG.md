# Change log

## Version 0.5.0

<<<<<<< HEAD
### April 30, 2021
- Better repr for Colors
=======
### July 27, 2021
- Fix problem in Color where the preamble was added only at build time by creating a new PreambleObject linked to a Color object.
>>>>>>> bfc2dcfa

## Version 0.4.0

### January 12, 2021
- Add option to delete automatically auxiliary files after compilation.

### December 1, 2020
- Add color maps and palettes (dynamic and static), with examples, tests, and predefined cmaps.
- Plot now supports palette as objects or iterable. Defaults to the 'holi' palette.

### November 19, 2020
- Color now supports all models from the xcolor package (i.e. rgb, HTML, hsb, etc.)
- Factored the Axis environement into a standalone class in prevision of adding subplots.
- Can now add a label to line plots as an alternative to the legend.

### July 2, 2020
- Add support for TeX command 'colorbox'.

### June 25, 2020
- Add support for TeX command 'textcolor'.

### June 21, 2020
- Tables now support every kind of int and float by using the Integral and Real types.
- Bad indexing in Tables raises an exception.

### June 16, 2020
- Breaking changes:
    - SelectedArea 'change_format' method removed for a 'format_spec' property and a 'apply_command' method.
    - SelectedArea 'highlight' method removed, as it overlapped the 'apply_command' method purpose.
- Complete rework of Table:
    - New Tabular object handling the mechanics of the table.
    - Table is now a "shell" for a Tabular object, with main purpose to have a floating 'table' environment without boilerplate.
    - Build phase is simplified and more clear. Steps are: Number formatting, individual cell building and then command applications.
- Added 'decimal_separator' parameter to allow comma for other languages typesetting such as French.
- Added 'mean_with_std_table_example.py' with applications for machine learning practitioners.
- Complete test coverage for features of Table.

## Version 0.3.0

### May 1, 2020
- Add individual cell formating in tables
- Add simpler example of tables

### March 26, 2020
- Add caption, caption_pos and caption_space as arguments to _FloatingEnvironment and its children to allow manual space between caption and the content.
- Change the behavior of build to ignore empty strings.

### November 26, 2019
- New Template class to insert tex in already existing file.

## Version 0.2.1

### November 23, 2019
- Added option to star an environment.

## Version 0.2.0

### March 24, 2020
- Add forget_plot argument to add_plot method of Plot class to fix incompatibilities with histogram.

### November 19, 2019
- Reworked Plot so that lines are objects and are built in the order that have been added to the axis.
- Added a MatrixPlot object to make heatmaps.
- Multiple bug fixes in Plot.

### November 18, 2019
- Fixed bug with relative path when building Plot objects.

## Version 0.1.6

### October 21, 2019
- Added documentations throughout the code.
- First release.

### August 6, 2019

- Added Color object.
- Packages now use TexCommand objects to build.
- 'header' variable name changed to 'preamble'.
- The preamble is now part of TexObject instead of Document to allow adding lines from any level.
- 'build' function now takes a 'parent' arguments to correctly and safely collect all packages and preamble lines from all levels.

### July 26, 2019

- Added automatic opening of pdf viewer after build to pdf.

## Version 0.1.5

### March 21, 2019

- Added binding mechanism for TexObject to instances of TexEnvironment to alleviate syntax.
- Changed many internal Tex generation to use TexCommand instead.
- TexObject no longer have a 'body' attribute.<|MERGE_RESOLUTION|>--- conflicted
+++ resolved
@@ -2,13 +2,12 @@
 
 ## Version 0.5.0
 
-<<<<<<< HEAD
+### July 27, 2021
+- Fix problem in Color where the preamble was added only at build time by creating a new PreambleObject linked to a Color object.
+
 ### April 30, 2021
 - Better repr for Colors
-=======
-### July 27, 2021
-- Fix problem in Color where the preamble was added only at build time by creating a new PreambleObject linked to a Color object.
->>>>>>> bfc2dcfa
+
 
 ## Version 0.4.0
 
