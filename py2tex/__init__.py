--- conflicted
+++ resolved
@@ -2,12 +2,7 @@
     from tex_base import TexFile, TexEnvironment, build
     from document import Document
     from table import Table
-<<<<<<< HEAD
-except ModuleNotFoundError:
-    from .document import Document, TexEnvironment
-=======
 except:
     from .tex_base import TexFile, TexEnvironment, build
     from .document import Document
->>>>>>> 669175d0
     from .table import Table