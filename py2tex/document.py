--- conflicted
+++ resolved
@@ -94,10 +94,7 @@
             else:
                 open_command = 'open'
             subprocess.run([open_command, os.path.join(self.filepath, self.filename + ".pdf")])
-<<<<<<< HEAD
 
-=======
->>>>>>> cbb5e01f
         return tex
 
 
