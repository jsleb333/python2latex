import csv
from datetime import datetime as dt
import numpy as np
import itertools
import os, sys
sys.path.append(os.getcwd())

import py2tex
from py2tex import FloatingFigure, FloatingEnvironmentMixin, TexEnvironment


class AxisProperty:
    def __init__(self, param_name):
        self.param_name = param_name

    def __get__(self, obj, cls=None):
        return obj.axis.kwoptions[self.param_name] if self.param_name in obj.axis.kwoptions else None

    def __set__(self, obj, value):
        obj.axis.kwoptions[self.param_name] = value


class AxisTicksProperty(AxisProperty):
    def __set__(self, obj, value):
        value = '{' + ','.join(f"{v:.3f}" for v in value) + '}'
        obj.axis.kwoptions[self.param_name] = value


class AxisTicksLabelsProperty(AxisProperty):
    def __set__(self, obj, value):
        value = '{' + ','.join(value) + '}'
        obj.axis.kwoptions[self.param_name] = value


class Plot(FloatingEnvironmentMixin, super_class=FloatingFigure):
    """
    Implements an easy wrapper to plot curves directly into LaTex. Creates a floating figure if wanted and uses 'pgfplots' to draw the curves.

    It aims to be as easy as matplotlib to use, but to have more beautiful default parameters and to produce directly in LaTeX for easy integration into papers.

    Supported options as properties:
    x_min, x_max, y_min, y_max (number): Sets the limits of the axis.
    x_label, y_label (str): Labels of the axes.
    x_ticks, y_ticks (sequence of float): Positions of the ticks on each axis.
    x_ticks_labels, y_ticks_labels (sequence of str): String to print under each ticks. Should be the same length as x_ticks and y_ticks.
    legend_position (str): Specifies the corner of the legend. Should be a valid combinaisons of two of 'north', 'west', 'south' and 'east'.

    If you know the pgfplots library, all 'axis' environment's parameters can be accessed and modified via the 'self.axis.options' and the 'self.axis.kwoptions' attributes.
    """

    def __init__(self, *X_Y, plot_name=None, plot_path='.', width=r'.8\textwidth', height=r'.45\textwidth', grid=True, marks=False, lines=True, axis_y='left', axis_x='bottom', position='h!', as_float_env=True, label='', **axis_kwoptions):
        """
        Args:
            X_Y (tuple of sequences of points to plot): If only one sequence is passed, it will be considered as the Y components of the plot and the X will goes from 0 to len(Y)-1. If more than one sequence is passed, the sequences are treated in pairs (X,Y) of sequences of points. (This behavior copies matplotlib.pyplot.plot).

            plot_name (str): Name of the plot. Used to save data to a csv.
            plot_path (str): Path of the plot. Used to save data to a csv. Default is current working directory.

            width (str): Width of the figure. Can be any LaTeX length.
            height (str): Height of the figure. Can be any LaTeX length.

            grid (bool or str): Whether if the grid if shown on not. If a string, should be one of pgfplots valid argument for 'grid'.
            marks (bool or str): Whether to plot coordinates with or without marks. If a str, should be the radius of the marks with any LaTeX length.
            lines (bool or str): Whether to link coordinates with lines or not. If a str, should be the width of the lines with any LaTeX length.
            axis_x (str, either 'bottom' or 'top'): Where the x axis should appear (bottom or top).
            axis_y (str, either 'left' or 'right'): Where the y axis should appear (left or right).

            position (str, either 'h', 't', 'b', with optional '!'): Position of the float environment. Default is 't'. Combinaisons of letters allow more flexibility. Only valid if as_float_env is True.
            as_float_env (bool): If True (default), will wrap a 'tabular' environment with a floating 'table' environment. If False, only the 'tabular' is constructed.
            label (str): Label of the environment.

            axis_kwoptions (dict): pgfplots keyword options for the axis. All underscore will be replaced by spaces when converted to LaTeX parameters.
        """
        super().__init__(as_float_env=as_float_env, position=position, label=label, label_pos='bottom')

        self.add_package('tikz')
        self.add_package('pgfplots')
        self.add_package('pgfplotstable')

        self.tikzpicture = TexEnvironment('tikzpicture')
        self.add_text(self.tikzpicture)

        if grid is True:
            grid = 'major'
        elif grid is False:
            grid = 'none'

        options = ('grid style={dashed,gray!50}',
                    f'axis y line*={axis_y}',
                    f'axis x line*={axis_x}',
                    # 'axis line style={-latex}',
                    )
        self.axis = TexEnvironment('axis', options=options, width=width, height=height, grid=grid, **axis_kwoptions)
        self.tikzpicture.add_text(self.axis)
        # if not marks:
        #     self.axis.options += ['no marks',]

        self.plot_name = plot_name or f"plot-{dt.now().strftime(r'%Y-%m-%d %Hh%Mm%Ss')}"
        self.plot_path = plot_path
        self.caption = ''

        if not marks:
            mark_size = '0pt'
        elif isinstance(marks, str):
            mark_size = marks
        else:
            mark_size = '2pt'

        if not lines:
            line_width = '0pt'
        elif isinstance(lines, str):
            line_width = lines
        else:
            line_width = '1.25pt'

        self.default_plot_kwoptions = {'line width':line_width,
                                       'mark size':mark_size,
                                       }

        iter_X_Y = iter(X_Y)
        self.plots = []
        for x, y in zip(iter_X_Y, iter_X_Y):
            self.add_plot(x, y)
        if len(X_Y) % 2 != 0: # Copies matplotlib.pyplot.plot() behavior
            self.add_plot(np.arange(len(X_Y[-1])), X_Y[-1])

    x_max = AxisProperty('xmax')
    x_min = AxisProperty('xmin')
    y_max = AxisProperty('ymax')
    y_min = AxisProperty('ymin')
    x_label = AxisProperty('xlabel')
    y_label = AxisProperty('ylabel')
    x_ticks = AxisTicksProperty('xtick')
    y_ticks = AxisTicksProperty('ytick')
    x_ticks_labels = AxisTicksLabelsProperty('xticklabels')
    y_ticks_labels = AxisTicksLabelsProperty('yticklabels')

    legend_position = AxisProperty('legend pos')

    def add_plot(self, X, Y, *options, legend=None, **kwoptions):
        """
        Adds a plot to the axis.

        Args:
            X (sequence of numbers): X coordinates.
            Y (sequence of numbers): Y coordinates.
            options (tuple of str): Options for the plot. Colors can be specified here as strings of the whole color, e.g. 'black', 'red', 'blue', etc. See pgfplots '\addplot[options]' for possible options. All underscores are replaced by spaces when converted to LaTeX.
            legend (str): Entry of the plot.
            kwoptions (tuple of str): Keyword options for the plot. See pgfplots '\addplot[kwoptions]' for possible options. All underscores are replaced by spaces when converted to LaTeX.
        """
        options = tuple(opt.replace('_', ' ') for opt in options)
        kwoptions = {key.replace('_', ' '):value for key, value in kwoptions.items()}
<<<<<<< HEAD
        kwoptions.update({k:v for k, v in self.default_plot_kwoptions.items() if k not in kwoptions})
=======
>>>>>>> 37021a27
        if isinstance(X, (int, float)) or not X.shape:
            X = np.array([X])
            Y = np.array([Y])
        self.plots.append((X, Y, legend, options, kwoptions))

    def _build_plots(self):
        for i, (X, Y, legend, options, kwoptions) in enumerate(self.plots):
            options = ', '.join(options)
            kwoptions = ', '.join('='.join((k, v)) for k, v in kwoptions.items())
<<<<<<< HEAD
            if options and kwoptions:
                options += ', '
            self.axis.add_text(f"\\addplot[{options+kwoptions}] table[x=x{i}, y=y{i}, col sep=comma]{{{self.plot_name+'.csv'}}};")
=======
>>>>>>> 37021a27
            if legend:
                self.axis.add_text(fr"\addlegendentry{{{legend}}}")
            else:
                options += ', forget plot'
            if options and kwoptions:
                options += ', '
            self.axis.add_text(f"\\addplot[{options+kwoptions}] table[x=x{i}, y=y{i}, col sep=comma]{{{os.path.join(self.plot_path, self.plot_name + '.csv')}}};")

    def save_to_csv(self):
        filepath = os.path.join(self.plot_path, self.plot_name + '.csv')
        with open(filepath, 'w', newline='') as file:
            writer = csv.writer(file)

            titles = [coor for i in range(len(self.plots)) for coor in (f'x{i}', f'y{i}')]
            writer.writerow(titles)
            X_Y = [x_y for x, y, *_ in self.plots for x_y in (x, y)]
            for row in itertools.zip_longest(*X_Y, fillvalue=''):
                writer.writerow(row)

    def build(self):
        self.save_to_csv()
        self._build_plots()

<<<<<<< HEAD
=======
        self.axis.options += (f"every axis plot/.append style={{{', '.join('='.join([k,v]) for k,v in self.default_plot_kwoptions.items())}}}",)

>>>>>>> 37021a27
        return super().build()<|MERGE_RESOLUTION|>--- conflicted
+++ resolved
@@ -150,10 +150,6 @@
         """
         options = tuple(opt.replace('_', ' ') for opt in options)
         kwoptions = {key.replace('_', ' '):value for key, value in kwoptions.items()}
-<<<<<<< HEAD
-        kwoptions.update({k:v for k, v in self.default_plot_kwoptions.items() if k not in kwoptions})
-=======
->>>>>>> 37021a27
         if isinstance(X, (int, float)) or not X.shape:
             X = np.array([X])
             Y = np.array([Y])
@@ -163,12 +159,6 @@
         for i, (X, Y, legend, options, kwoptions) in enumerate(self.plots):
             options = ', '.join(options)
             kwoptions = ', '.join('='.join((k, v)) for k, v in kwoptions.items())
-<<<<<<< HEAD
-            if options and kwoptions:
-                options += ', '
-            self.axis.add_text(f"\\addplot[{options+kwoptions}] table[x=x{i}, y=y{i}, col sep=comma]{{{self.plot_name+'.csv'}}};")
-=======
->>>>>>> 37021a27
             if legend:
                 self.axis.add_text(fr"\addlegendentry{{{legend}}}")
             else:
@@ -192,9 +182,6 @@
         self.save_to_csv()
         self._build_plots()
 
-<<<<<<< HEAD
-=======
         self.axis.options += (f"every axis plot/.append style={{{', '.join('='.join([k,v]) for k,v in self.default_plot_kwoptions.items())}}}",)
 
->>>>>>> 37021a27
         return super().build()