--- conflicted
+++ resolved
@@ -1,10 +1,7 @@
 import csv
 from datetime import datetime as dt
 import numpy as np
-<<<<<<< HEAD
 import itertools
-=======
->>>>>>> d8ecb3f6
 import os, sys
 sys.path.append(os.getcwd())
 
@@ -95,13 +92,8 @@
                     )
         self.axis = TexEnvironment('axis', options=options, width=width, height=height, grid=grid, **axis_kwoptions)
         self.tikzpicture.add_text(self.axis)
-<<<<<<< HEAD
         # if not marks:
         #     self.axis.options += ['no marks',]
-=======
-        if not marks:
-            self.axis.options += ['no marks',]
->>>>>>> d8ecb3f6
 
         self.plot_name = plot_name or f"plot-{dt.now().strftime(r'%Y-%m-%d %Hh%Mm%Ss')}"
         self.plot_path = plot_path
@@ -191,49 +183,4 @@
         self.save_to_csv()
         self._build_plots()
 
-<<<<<<< HEAD
-        return super().build()
-
-
-if __name__ == '__main__':
-    from py2tex import Document
-    import numpy as np
-
-    doc = Document('Plot_test', doc_type='standalone')
-    # sec = doc.new_section('Testing plots')
-    # sec.add_text("This section tests plots.")
-
-    X = np.linspace(0,2*np.pi,100)
-    Y1 = np.sin(X)
-    Y2 = np.cos(X)
-    plot = doc.new(Plot(plot_name='plot_test', as_float_env=False))
-    plot.caption = 'Plot of the sine and cosine functions.'
-
-    plot.add_plot(X, Y1, 'blue', legend='sine')
-    plot.add_plot(X, Y2, 'orange', legend='cosine')
-    plot.legend_position = 'south east'
-
-    plot.x_min = 0
-    plot.y_min = -1
-
-    plot.x_ticks = np.linspace(0,2*np.pi,5)
-    plot.y_ticks = np.linspace(-1,1,9)
-    plot.x_ticks_labels = r'0', r'$\frac{\pi}{2}$', r'$\pi$', r'$\frac{3\pi}{2}$', r'$2\pi$'
-
-    plot.axis.kwoptions['y tick label style'] = '{/pgf/number format/fixed zerofill}'
-    # plot.axis.kwoptions['x tick label style'] = '{/pgf/number format/fixed zerofill}'
-
-    plot.x_label = 'Radians'
-    plot.y_label = 'Projection'
-
-    tex = doc.build()
-    # print(tex)
-
-    # import matplotlib.pyplot as plt
-    # plt.plot(X, Y1, X, Y2)
-    # plt.show()
-=======
-        if self.caption and self.as_float_env:
-            self.body.append(rf"\caption{{{self.caption}}}")
-        return super().build()
->>>>>>> d8ecb3f6
+        return super().build()